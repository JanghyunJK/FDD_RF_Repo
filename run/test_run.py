from FDD_RF_Module.FDD_RF_Modeling import FDD_RF_Modeling

<<<<<<< HEAD
test_run = FDD_RF_Modeling(weather = 'Norfolk', labeling_methodolog = 'Simple',
                           feature_selection_methodology = 'Embedded', aggregate_n_runs = 6 * 24, number_of_trees = 4,
                           randomseed=20210813)
=======
test_run = FDD_RF_Modeling(
    weather = 'Norfolk',
    labeling_methodology = 'Simple',
    feature_selection_methodology = 'Embedded',
    aggregate_n_runs = 6 * 24,
    number_of_trees = 2
    )
>>>>>>> 252f390b

test_run.whole_process_training_and_testing()<|MERGE_RESOLUTION|>--- conflicted
+++ resolved
@@ -1,17 +1,12 @@
 from FDD_RF_Module.FDD_RF_Modeling import FDD_RF_Modeling
 
-<<<<<<< HEAD
-test_run = FDD_RF_Modeling(weather = 'Norfolk', labeling_methodolog = 'Simple',
-                           feature_selection_methodology = 'Embedded', aggregate_n_runs = 6 * 24, number_of_trees = 4,
-                           randomseed=20210813)
-=======
 test_run = FDD_RF_Modeling(
     weather = 'Norfolk',
     labeling_methodology = 'Simple',
     feature_selection_methodology = 'Embedded',
     aggregate_n_runs = 6 * 24,
-    number_of_trees = 2
+    number_of_trees = 2,
+    randomseed=20210813
     )
->>>>>>> 252f390b
 
 test_run.whole_process_training_and_testing()