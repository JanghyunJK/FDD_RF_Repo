--- conflicted
+++ resolved
@@ -1,26 +1,16 @@
 from FDD_RF_Module.FDD_RF_Modeling import FDD_RF_Modeling
 import random
 
-<<<<<<< HEAD
 randomruns = 10
 randomseedpool = random.sample(range(10000), k=randomruns)
 i = 0
 for x in randomseedpool:
     i += 1
     print('Starting run ' + str(i))
-    test_run = FDD_RF_Modeling(weather = 'Norfolk', labeling_methodolog = 'Simple',
-                               feature_selection_methodology = 'Embedded', aggregate_n_runs = 6 * 24, number_of_trees = 4,
+    test_run = FDD_RF_Modeling(weather = 'Norfolk', 
+                               labeling_methodolog = 'Simple',
+                               feature_selection_methodology = 'Embedded', 
+                               aggregate_n_runs = 6 * 24, 
+                               number_of_trees = 4,
                                randomseed=x)
-    test_run.whole_process_training_and_testing()
-=======
-test_run = FDD_RF_Modeling(
-    weather = 'Norfolk',
-    labeling_methodology = 'Simple',
-    feature_selection_methodology = 'Embedded',
-    aggregate_n_runs = 6 * 24,
-    number_of_trees = 4,
-    randomseed=20210813
-    )
-
-test_run.whole_process_training_and_testing()
->>>>>>> e5dc37ba
+    test_run.whole_process_training_and_testing()